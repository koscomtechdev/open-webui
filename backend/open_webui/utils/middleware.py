--- conflicted
+++ resolved
@@ -39,14 +39,10 @@
 )
 from open_webui.routers.retrieval import process_web_search, SearchForm
 from open_webui.routers.images import image_generations, GenerateImageForm
-<<<<<<< HEAD
 from open_webui.routers.pipelines import (
     process_pipeline_inlet_filter,
     process_pipeline_outlet_filter,
 )
-=======
-
->>>>>>> 6b1e2df6
 
 from open_webui.utils.webhook import post_webhook
 
@@ -205,7 +201,6 @@
                         if k in required_params
                     }
                     tool_output = await tool_function(**tool_function_params)
-<<<<<<< HEAD
 
                 except Exception as e:
                     tool_output = str(e)
@@ -238,40 +233,6 @@
                             }
                         )
 
-=======
-
-                except Exception as e:
-                    tool_output = str(e)
-
-                if isinstance(tool_output, str):
-                    if tools[tool_function_name]["citation"]:
-                        sources.append(
-                            {
-                                "source": {
-                                    "name": f"TOOL:{tools[tool_function_name]['toolkit_id']}/{tool_function_name}"
-                                },
-                                "document": [tool_output],
-                                "metadata": [
-                                    {
-                                        "source": f"TOOL:{tools[tool_function_name]['toolkit_id']}/{tool_function_name}"
-                                    }
-                                ],
-                            }
-                        )
-                    else:
-                        sources.append(
-                            {
-                                "source": {},
-                                "document": [tool_output],
-                                "metadata": [
-                                    {
-                                        "source": f"TOOL:{tools[tool_function_name]['toolkit_id']}/{tool_function_name}"
-                                    }
-                                ],
-                            }
-                        )
-
->>>>>>> 6b1e2df6
                     if tools[tool_function_name]["file_handler"]:
                         skip_files = True
 
@@ -530,21 +491,13 @@
             {
                 "type": "status",
                 "data": {
-<<<<<<< HEAD
                     "description": f"An error occurred while generating an image",
-=======
-                    "description": f"An error occured while generating an image",
->>>>>>> 6b1e2df6
                     "done": True,
                 },
             }
         )
 
-<<<<<<< HEAD
         system_message_content = "<context>Unable to generate an image, tell the user that an error occurred</context>"
-=======
-        system_message_content = "<context>Unable to generate an image, tell the user that an error occured</context>"
->>>>>>> 6b1e2df6
 
     if system_message_content:
         form_data["messages"] = add_or_update_system_message(
@@ -677,7 +630,6 @@
 
     # Initialize events to store additional event to be sent to the client
     # Initialize contexts and citation
-<<<<<<< HEAD
     if getattr(request.state, "direct", False) and hasattr(request.state, "model"):
         models = {
             request.state.model["id"]: request.state.model,
@@ -685,9 +637,6 @@
     else:
         models = request.app.state.MODELS
 
-=======
-    models = request.app.state.MODELS
->>>>>>> 6b1e2df6
     task_model_id = get_task_model_id(
         form_data["model"],
         request.app.state.config.TASK_MODEL,
@@ -741,7 +690,6 @@
 
     variables = form_data.pop("variables", None)
 
-<<<<<<< HEAD
     # Process the form_data through the pipeline
     try:
         form_data = await process_pipeline_inlet_filter(
@@ -761,8 +709,6 @@
     except Exception as e:
         raise Exception(f"Error: {e}")
 
-=======
->>>>>>> 6b1e2df6
     features = form_data.pop("features", None)
     if features:
         if "web_search" in features and features["web_search"]:
@@ -777,7 +723,6 @@
 
         if "code_interpreter" in features and features["code_interpreter"]:
             form_data["messages"] = add_or_update_user_message(
-<<<<<<< HEAD
                 (
                     request.app.state.config.CODE_INTERPRETER_PROMPT_TEMPLATE
                     if request.app.state.config.CODE_INTERPRETER_PROMPT_TEMPLATE != ""
@@ -785,17 +730,6 @@
                 ),
                 form_data["messages"],
             )
-=======
-                DEFAULT_CODE_INTERPRETER_PROMPT, form_data["messages"]
-            )
-
-    try:
-        form_data, flags = await chat_completion_filter_functions_handler(
-            request, form_data, model, extra_params
-        )
-    except Exception as e:
-        raise Exception(f"Error: {e}")
->>>>>>> 6b1e2df6
 
     tool_ids = form_data.pop("tool_ids", None)
     files = form_data.pop("files", None)
@@ -860,21 +794,7 @@
 
             if "document" in source:
                 for doc_idx, doc_context in enumerate(source["document"]):
-<<<<<<< HEAD
                     context_string += f"<source><source_id>{source_idx}</source_id><source_context>{doc_context}</source_context></source>\n"
-=======
-                    doc_metadata = source.get("metadata")
-                    doc_source_id = None
-
-                    if doc_metadata:
-                        doc_source_id = doc_metadata[doc_idx].get("source", source_id)
-
-                    if source_id:
-                        context_string += f"<source><source_id>{doc_source_id if doc_source_id is not None else source_id}</source_id><source_context>{doc_context}</source_context></source>\n"
-                    else:
-                        # If there is no source_id, then do not include the source_id tag
-                        context_string += f"<source><source_context>{doc_context}</source_context></source>\n"
->>>>>>> 6b1e2df6
 
         context_string = context_string.strip()
         prompt = get_last_user_message(form_data["messages"])
@@ -1135,7 +1055,6 @@
                 "model": model_id,
             },
         )
-<<<<<<< HEAD
 
         def split_content_and_whitespace(content):
             content_stripped = content.rstrip()
@@ -1150,8 +1069,6 @@
             backtick_segments = content.split("```")
             # Even number of segments means the last backticks are opening a new block
             return len(backtick_segments) > 1 and len(backtick_segments) % 2 == 0
-=======
->>>>>>> 6b1e2df6
 
         # Handle as a background task
         async def post_response_handler(response, events):
@@ -1219,7 +1136,6 @@
                         output = block.get("output", None)
                         lang = attributes.get("lang", "")
 
-<<<<<<< HEAD
                         content_stripped, original_whitespace = (
                             split_content_and_whitespace(content)
                         )
@@ -1233,8 +1149,6 @@
                             # Keep content as is - either closing backticks or no backticks
                             content = content_stripped + original_whitespace
 
-=======
->>>>>>> 6b1e2df6
                         if output:
                             output = html.escape(json.dumps(output))
 
@@ -1254,7 +1168,6 @@
 
                 return content.strip()
 
-<<<<<<< HEAD
             def convert_content_blocks_to_messages(content_blocks):
                 messages = []
 
@@ -1295,8 +1208,6 @@
 
                 return messages
 
-=======
->>>>>>> 6b1e2df6
             def tag_content_handler(content_type, tags, content, content_blocks):
                 end_flag = False
 
@@ -1332,17 +1243,10 @@
                                 match.end() :
                             ]  # Content after opening tag
 
-<<<<<<< HEAD
                             # Remove the start tag and after from the currently handling text block
                             content_blocks[-1]["content"] = content_blocks[-1][
                                 "content"
                             ].replace(match.group(0) + after_tag, "")
-=======
-                            # Remove the start tag from the currently handling text block
-                            content_blocks[-1]["content"] = content_blocks[-1][
-                                "content"
-                            ].replace(match.group(0), "")
->>>>>>> 6b1e2df6
 
                             if before_tag:
                                 content_blocks[-1]["content"] = before_tag
@@ -1454,7 +1358,6 @@
             )
 
             tool_calls = []
-<<<<<<< HEAD
 
             last_assistant_message = get_last_assistant_message(form_data["messages"])
             content = (
@@ -1463,9 +1366,6 @@
                 else last_assistant_message if last_assistant_message else ""
             )
 
-=======
-            content = message.get("content", "") if message else ""
->>>>>>> 6b1e2df6
             content_blocks = [
                 {
                     "type": "text",
@@ -1524,7 +1424,6 @@
                         # "data:" is the prefix for each event
                         if not data.startswith("data:"):
                             continue
-<<<<<<< HEAD
 
                         # Remove the prefix
                         data = data[len("data:") :].strip()
@@ -1639,122 +1538,6 @@
                                             ),
                                         }
 
-=======
-
-                        # Remove the prefix
-                        data = data[len("data:") :].strip()
-
-                        try:
-                            data = json.loads(data)
-
-                            if "selected_model_id" in data:
-                                model_id = data["selected_model_id"]
-                                Chats.upsert_message_to_chat_by_id_and_message_id(
-                                    metadata["chat_id"],
-                                    metadata["message_id"],
-                                    {
-                                        "selectedModelId": model_id,
-                                    },
-                                )
-                            else:
-                                choices = data.get("choices", [])
-                                if not choices:
-                                    continue
-
-                                delta = choices[0].get("delta", {})
-                                delta_tool_calls = delta.get("tool_calls", None)
-
-                                if delta_tool_calls:
-                                    for delta_tool_call in delta_tool_calls:
-                                        tool_call_index = delta_tool_call.get("index")
-
-                                        if tool_call_index is not None:
-                                            if (
-                                                len(response_tool_calls)
-                                                <= tool_call_index
-                                            ):
-                                                response_tool_calls.append(
-                                                    delta_tool_call
-                                                )
-                                            else:
-                                                delta_name = delta_tool_call.get(
-                                                    "function", {}
-                                                ).get("name")
-                                                delta_arguments = delta_tool_call.get(
-                                                    "function", {}
-                                                ).get("arguments")
-
-                                                if delta_name:
-                                                    response_tool_calls[
-                                                        tool_call_index
-                                                    ]["function"]["name"] += delta_name
-
-                                                if delta_arguments:
-                                                    response_tool_calls[
-                                                        tool_call_index
-                                                    ]["function"][
-                                                        "arguments"
-                                                    ] += delta_arguments
-
-                                value = delta.get("content")
-
-                                if value:
-                                    content = f"{content}{value}"
-
-                                    if not content_blocks:
-                                        content_blocks.append(
-                                            {
-                                                "type": "text",
-                                                "content": "",
-                                            }
-                                        )
-
-                                    content_blocks[-1]["content"] = (
-                                        content_blocks[-1]["content"] + value
-                                    )
-
-                                    if DETECT_REASONING:
-                                        content, content_blocks, _ = (
-                                            tag_content_handler(
-                                                "reasoning",
-                                                reasoning_tags,
-                                                content,
-                                                content_blocks,
-                                            )
-                                        )
-
-                                    if DETECT_CODE_INTERPRETER:
-                                        content, content_blocks, end = (
-                                            tag_content_handler(
-                                                "code_interpreter",
-                                                code_interpreter_tags,
-                                                content,
-                                                content_blocks,
-                                            )
-                                        )
-
-                                        if end:
-                                            break
-
-                                    if ENABLE_REALTIME_CHAT_SAVE:
-                                        # Save message in the database
-                                        Chats.upsert_message_to_chat_by_id_and_message_id(
-                                            metadata["chat_id"],
-                                            metadata["message_id"],
-                                            {
-                                                "content": serialize_content_blocks(
-                                                    content_blocks
-                                                ),
-                                            },
-                                        )
-                                    else:
-                                        data = {
-                                            "content": serialize_content_blocks(
-                                                content_blocks
-                                            ),
-                                        }
-
->>>>>>> 6b1e2df6
                             await event_emitter(
                                 {
                                     "type": "chat:completion",
@@ -1823,10 +1606,6 @@
 
                     results = []
                     for tool_call in response_tool_calls:
-<<<<<<< HEAD
-=======
-                        print("\n\n" + str(tool_call) + "\n\n")
->>>>>>> 6b1e2df6
                         tool_call_id = tool_call.get("id", "")
                         tool_name = tool_call.get("function", {}).get("name", "")
 
@@ -1840,7 +1619,6 @@
                             log.debug(e)
 
                         tool_result = None
-<<<<<<< HEAD
 
                         if tool_name in tools:
                             tool = tools[tool_name]
@@ -1862,29 +1640,6 @@
                             except Exception as e:
                                 tool_result = str(e)
 
-=======
-
-                        if tool_name in tools:
-                            tool = tools[tool_name]
-                            spec = tool.get("spec", {})
-
-                            try:
-                                required_params = spec.get("parameters", {}).get(
-                                    "required", []
-                                )
-                                tool_function = tool["callable"]
-                                tool_function_params = {
-                                    k: v
-                                    for k, v in tool_function_params.items()
-                                    if k in required_params
-                                }
-                                tool_result = await tool_function(
-                                    **tool_function_params
-                                )
-                            except Exception as e:
-                                tool_result = str(e)
-
->>>>>>> 6b1e2df6
                         results.append(
                             {
                                 "tool_call_id": tool_call_id,
@@ -1893,7 +1648,6 @@
                         )
 
                     content_blocks[-1]["results"] = results
-<<<<<<< HEAD
 
                     content_blocks.append(
                         {
@@ -1911,32 +1665,12 @@
                         }
                     )
 
-=======
-
-                    content_blocks.append(
-                        {
-                            "type": "text",
-                            "content": "",
-                        }
-                    )
-
-                    await event_emitter(
-                        {
-                            "type": "chat:completion",
-                            "data": {
-                                "content": serialize_content_blocks(content_blocks),
-                            },
-                        }
-                    )
-
->>>>>>> 6b1e2df6
                     try:
                         res = await generate_chat_completion(
                             request,
                             {
                                 "model": model_id,
                                 "stream": True,
-<<<<<<< HEAD
                                 "tools": form_data["tools"],
                                 "messages": [
                                     *form_data["messages"],
@@ -2018,59 +1752,6 @@
                                 else:
                                     output = {
                                         "stdout": "Code interpreter engine not configured."
-=======
-                                "messages": [
-                                    *form_data["messages"],
-                                    {
-                                        "role": "assistant",
-                                        "content": serialize_content_blocks(
-                                            content_blocks, raw=True
-                                        ),
-                                        "tool_calls": response_tool_calls,
-                                    },
-                                    *[
-                                        {
-                                            "role": "tool",
-                                            "tool_call_id": result["tool_call_id"],
-                                            "content": result["content"],
-                                        }
-                                        for result in results
-                                    ],
-                                ],
-                            },
-                            user,
-                        )
-
-                        if isinstance(res, StreamingResponse):
-                            await stream_body_handler(res)
-                        else:
-                            break
-                    except Exception as e:
-                        log.debug(e)
-                        break
-
-                if DETECT_CODE_INTERPRETER:
-                    MAX_RETRIES = 5
-                    retries = 0
-
-                    while (
-                        content_blocks[-1]["type"] == "code_interpreter"
-                        and retries < MAX_RETRIES
-                    ):
-                        retries += 1
-                        log.debug(f"Attempt count: {retries}")
-
-                        output = ""
-                        try:
-                            if content_blocks[-1]["attributes"].get("type") == "code":
-                                output = await event_caller(
-                                    {
-                                        "type": "execute:python",
-                                        "data": {
-                                            "id": str(uuid4()),
-                                            "code": content_blocks[-1]["content"],
-                                        },
->>>>>>> 6b1e2df6
                                     }
                                 )
 
@@ -2205,7 +1886,6 @@
                             }
                         )
 
-<<<<<<< HEAD
                         print(content_blocks, serialize_content_blocks(content_blocks))
 
                         try:
@@ -2227,27 +1907,6 @@
                                 user,
                             )
 
-=======
-                        try:
-                            res = await generate_chat_completion(
-                                request,
-                                {
-                                    "model": model_id,
-                                    "stream": True,
-                                    "messages": [
-                                        *form_data["messages"],
-                                        {
-                                            "role": "assistant",
-                                            "content": serialize_content_blocks(
-                                                content_blocks, raw=True
-                                            ),
-                                        },
-                                    ],
-                                },
-                                user,
-                            )
-
->>>>>>> 6b1e2df6
                             if isinstance(res, StreamingResponse):
                                 await stream_body_handler(res)
                             else:
