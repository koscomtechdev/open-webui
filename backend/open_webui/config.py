--- conflicted
+++ resolved
@@ -927,15 +927,12 @@
     == "true"
 )
 
-<<<<<<< HEAD
 USER_PERMISSIONS_FEATURES_CODE_INTERPRETER = (
     os.environ.get("USER_PERMISSIONS_FEATURES_CODE_INTERPRETER", "True").lower()
     == "true"
 )
 
 
-=======
->>>>>>> f8aa3c76
 DEFAULT_USER_PERMISSIONS = {
     "workspace": {
         "models": USER_PERMISSIONS_WORKSPACE_MODELS_ACCESS,
@@ -953,10 +950,7 @@
     "features": {
         "web_search": USER_PERMISSIONS_FEATURES_WEB_SEARCH,
         "image_generation": USER_PERMISSIONS_FEATURES_IMAGE_GENERATION,
-<<<<<<< HEAD
         "code_interpreter": USER_PERMISSIONS_FEATURES_CODE_INTERPRETER,
-=======
->>>>>>> f8aa3c76
     },
 }
 
@@ -1377,10 +1371,7 @@
 
 MILVUS_URI = os.environ.get("MILVUS_URI", f"{DATA_DIR}/vector_db/milvus.db")
 MILVUS_DB = os.environ.get("MILVUS_DB", "default")
-<<<<<<< HEAD
 MILVUS_TOKEN = os.environ.get("MILVUS_TOKEN", None)
-=======
->>>>>>> f8aa3c76
 
 # Qdrant
 QDRANT_URI = os.environ.get("QDRANT_URI", None)
