{
	"'s', 'm', 'h', 'd', 'w' or '-1' for no expiration.": "'s', 'm', 'h', 'd', 'w' tai '-1' jottei vanhene.",
	"(Beta)": "(Beta)",
	"(e.g. `sh webui.sh --api`)": "(esim. `sh webui.sh --api`)",
	"(latest)": "(uusin)",
	"{{ models }}": "{{ mallit }}",
	"{{ owner }}: You cannot delete a base model": "{{ omistaja }}: Perusmallia ei voi poistaa",
	"{{modelName}} is thinking...": "{{modelName}} miettii...",
	"{{user}}'s Chats": "{{user}}:n keskustelut",
	"{{webUIName}} Backend Required": "{{webUIName}} backend vaaditaan",
	"A task model is used when performing tasks such as generating titles for chats and web search queries": "Tehtävämallia käytetään tehtävien suorittamiseen, kuten otsikoiden luomiseen keskusteluille ja verkkohakukyselyille",
	"a user": "käyttäjä",
	"About": "Tietoja",
	"Account": "Tili",
	"Account Activation Pending": "",
	"Accurate information": "Tarkkaa tietoa",
	"Active Users": "",
	"Add": "Lisää",
	"Add a model id": "Mallitunnuksen lisääminen",
	"Add a short description about what this model does": "Lisää lyhyt kuvaus siitä, mitä tämä malli tekee",
	"Add a short title for this prompt": "Lisää lyhyt otsikko tälle kehotteelle",
	"Add a tag": "Lisää tagi",
	"Add custom prompt": "Lisää mukautettu kehote",
	"Add Docs": "Lisää asiakirjoja",
	"Add Files": "Lisää tiedostoja",
	"Add Memory": "Lisää muistia",
	"Add message": "Lisää viesti",
	"Add Model": "Lisää malli",
	"Add Tags": "Lisää tageja",
	"Add User": "Lisää käyttäjä",
	"Adjusting these settings will apply changes universally to all users.": "Näiden asetusten säätäminen vaikuttaa kaikkiin käyttäjiin.",
	"admin": "hallinta",
	"Admin": "",
	"Admin Panel": "Hallintapaneeli",
	"Admin Settings": "Hallinta-asetukset",
	"Admins have access to all tools at all times; users need tools assigned per model in the workspace.": "",
	"Advanced Parameters": "Edistyneet parametrit",
	"Advanced Params": "Edistyneet parametrit",
	"all": "kaikki",
	"All Documents": "Kaikki asiakirjat",
	"All Users": "Kaikki käyttäjät",
	"Allow": "Salli",
	"Allow Chat Deletion": "Salli keskustelujen poisto",
	"Allow non-local voices": "",
	"Allow User Location": "",
	"alphanumeric characters and hyphens": "kirjaimia, numeroita ja väliviivoja",
	"Already have an account?": "Onko sinulla jo tili?",
	"an assistant": "avustaja",
	"and": "ja",
	"and create a new shared link.": "ja luo uusi jaettu linkki.",
	"API Base URL": "APIn perus-URL",
	"API Key": "API-avain",
	"API Key created.": "API-avain luotu.",
	"API keys": "API-avaimet",
	"April": "huhtikuu",
	"Archive": "Arkisto",
	"Archive All Chats": "Arkistoi kaikki keskustelut",
	"Archived Chats": "Arkistoidut keskustelut",
	"are allowed - Activate this command by typing": "ovat sallittuja - Aktivoi tämä komento kirjoittamalla",
	"Are you sure?": "Oletko varma?",
	"Attach file": "Liitä tiedosto",
	"Attention to detail": "Huomio yksityiskohtiin",
	"Audio": "Ääni",
	"August": "elokuu",
	"Auto-playback response": "Soita vastaus automaattisesti",
	"AUTOMATIC1111 Base URL": "AUTOMATIC1111-perus-URL",
	"AUTOMATIC1111 Base URL is required.": "AUTOMATIC1111-perus-URL vaaditaan.",
	"available!": "saatavilla!",
	"Back": "Takaisin",
	"Bad Response": "Epäkelpo vastaus",
	"Banners": "Bannerit",
	"Base Model (From)": "Perusmalli (alkaen)",
	"Batch Size (num_batch)": "",
	"before": "ennen",
	"Being lazy": "Oli laiska",
	"Brave Search API Key": "Brave Search API -avain",
	"Bypass SSL verification for Websites": "Ohita SSL-varmennus verkkosivustoille",
	"Call": "",
	"Call feature is not supported when using Web STT engine": "",
	"Camera": "",
	"Cancel": "Peruuta",
	"Capabilities": "Ominaisuuksia",
	"Change Password": "Vaihda salasana",
	"Chat": "Keskustelu",
	"Chat Background Image": "",
	"Chat Bubble UI": "Keskustelu-pallojen käyttöliittymä",
	"Chat direction": "Keskustelun suunta",
	"Chat History": "Keskusteluhistoria",
	"Chat History is off for this browser.": "Keskusteluhistoria on pois päältä tällä selaimella.",
	"Chats": "Keskustelut",
	"Check Again": "Tarkista uudelleen",
	"Check for updates": "Tarkista päivitykset",
	"Checking for updates...": "Tarkistetaan päivityksiä...",
	"Choose a model before saving...": "Valitse malli ennen tallentamista...",
	"Chunk Overlap": "Osien päällekkäisyys",
	"Chunk Params": "Osien parametrit",
	"Chunk Size": "Osien koko",
	"Citation": "Sitaatti",
	"Clear memory": "",
	"Click here for help.": "Klikkaa tästä saadaksesi apua.",
	"Click here to": "Klikkaa tästä",
	"Click here to download user import template file.": "",
	"Click here to select": "Klikkaa tästä valitaksesi",
	"Click here to select a csv file.": "Klikkaa tästä valitaksesi CSV-tiedosto.",
	"Click here to select a py file.": "",
	"Click here to select documents.": "Klikkaa tästä valitaksesi asiakirjoja.",
	"click here.": "klikkaa tästä.",
	"Click on the user role button to change a user's role.": "Klikkaa käyttäjän roolipainiketta vaihtaaksesi käyttäjän roolia.",
	"Clone": "Klooni",
	"Close": "Sulje",
	"Collection": "Kokoelma",
	"ComfyUI": "ComfyUI",
	"ComfyUI Base URL": "ComfyUI-perus-URL",
	"ComfyUI Base URL is required.": "ComfyUI-perus-URL vaaditaan.",
	"Command": "Komento",
	"Concurrent Requests": "Samanaikaiset pyynnöt",
	"Confirm": "",
	"Confirm Password": "Vahvista salasana",
	"Confirm your action": "",
	"Connections": "Yhteydet",
	"Contact Admin for WebUI Access": "",
	"Content": "Sisältö",
	"Context Length": "Kontekstin pituus",
	"Continue Response": "Jatka vastausta",
	"Continue with {{provider}}": "",
	"Copied shared chat URL to clipboard!": "Jaettu keskustelulinkki kopioitu leikepöydälle!",
	"Copy": "Kopioi",
	"Copy last code block": "Kopioi viimeisin koodilohko",
	"Copy last response": "Kopioi viimeisin vastaus",
	"Copy Link": "Kopioi linkki",
	"Copying to clipboard was successful!": "Kopioiminen leikepöydälle onnistui!",
	"Create a model": "Mallin luominen",
	"Create Account": "Luo tili",
	"Create new key": "Luo uusi avain",
	"Create new secret key": "Luo uusi salainen avain",
	"Created at": "Luotu",
	"Created At": "Luotu",
	"Created by": "",
	"CSV Import": "",
	"Current Model": "Nykyinen malli",
	"Current Password": "Nykyinen salasana",
	"Custom": "Mukautettu",
	"Customize models for a specific purpose": "Mallien mukauttaminen tiettyyn tarkoitukseen",
	"Dark": "Tumma",
	"Dashboard": "",
	"Database": "Tietokanta",
	"December": "joulukuu",
	"Default": "Oletus",
	"Default (Automatic1111)": "Oletus (AUTOMATIC1111)",
	"Default (SentenceTransformers)": "Oletus (SentenceTransformers)",
	"Default Model": "Oletusmalli",
	"Default model updated": "Oletusmalli päivitetty",
	"Default Prompt Suggestions": "Oletuskehotteiden ehdotukset",
	"Default User Role": "Oletuskäyttäjärooli",
	"delete": "poista",
	"Delete": "Poista",
	"Delete a model": "Poista malli",
	"Delete All Chats": "Poista kaikki keskustelut",
	"Delete chat": "Poista keskustelu",
	"Delete Chat": "Poista keskustelu",
	"Delete chat?": "",
	"delete this link": "poista tämä linkki",
	"Delete User": "Poista käyttäjä",
	"Deleted {{deleteModelTag}}": "Poistettu {{deleteModelTag}}",
	"Deleted {{name}}": "Poistettu {{nimi}}",
	"Description": "Kuvaus",
	"Didn't fully follow instructions": "Ei noudattanut ohjeita täysin",
	"Discover a model": "Tutustu malliin",
	"Discover a prompt": "Löydä kehote",
	"Discover, download, and explore custom prompts": "Löydä ja lataa mukautettuja kehotteita",
	"Discover, download, and explore model presets": "Löydä ja lataa mallien esiasetuksia",
	"Dismissible": "",
	"Display Emoji in Call": "",
	"Display the username instead of You in the Chat": "Näytä käyttäjänimi keskustelussa",
	"Document": "Asiakirja",
	"Document Settings": "Asiakirja-asetukset",
	"Documentation": "",
	"Documents": "Asiakirjat",
	"does not make any external connections, and your data stays securely on your locally hosted server.": "ei tee ulkoisia yhteyksiä, ja tietosi pysyvät turvallisesti paikallisesti isännöidyllä palvelimellasi.",
	"Don't Allow": "Älä salli",
	"Don't have an account?": "Eikö sinulla ole tiliä?",
	"Don't like the style": "En pidä tyylistä",
	"Download": "Lataa",
	"Download canceled": "Lataus peruutettu",
	"Download Database": "Lataa tietokanta",
	"Drop any files here to add to the conversation": "Pudota tiedostoja tähän lisätäksesi ne keskusteluun",
	"e.g. '30s','10m'. Valid time units are 's', 'm', 'h'.": "esim. '30s', '10m'. Kelpoiset aikayksiköt ovat 's', 'm', 'h'.",
	"Edit": "Muokkaa",
	"Edit Doc": "Muokkaa asiakirjaa",
	"Edit Memory": "",
	"Edit User": "Muokkaa käyttäjää",
	"Email": "Sähköposti",
	"Embedding Batch Size": "",
	"Embedding Model": "Upotusmalli",
	"Embedding Model Engine": "Upotusmallin moottori",
	"Embedding model set to \"{{embedding_model}}\"": "\"{{embedding_model}}\" valittu upotusmalliksi",
	"Enable Chat History": "Ota keskusteluhistoria käyttöön",
	"Enable Community Sharing": "Ota yhteisön jakaminen käyttöön",
	"Enable New Sign Ups": "Salli uudet rekisteröitymiset",
	"Enable Web Search": "Ota verkkohaku käyttöön",
	"Ensure your CSV file includes 4 columns in this order: Name, Email, Password, Role.": "Varmista, että CSV-tiedostossasi on 4 saraketta seuraavassa järjestyksessä: Nimi, Sähköposti, Salasana, Rooli.",
	"Enter {{role}} message here": "Kirjoita {{role}} viesti tähän",
	"Enter a detail about yourself for your LLMs to recall": "Kirjoita tieto itseestäsi LLM:ien muistamiseksi",
	"Enter Brave Search API Key": "Anna Brave Search API -avain",
	"Enter Chunk Overlap": "Syötä osien päällekkäisyys",
	"Enter Chunk Size": "Syötä osien koko",
	"Enter Github Raw URL": "Kirjoita Github Raw URL-osoite",
	"Enter Google PSE API Key": "Anna Google PSE API -avain",
	"Enter Google PSE Engine Id": "Anna Google PSE -moottorin tunnus",
	"Enter Image Size (e.g. 512x512)": "Syötä kuvan koko (esim. 512x512)",
	"Enter language codes": "Syötä kielikoodit",
	"Enter model tag (e.g. {{modelTag}})": "Syötä mallitagi (esim. {{modelTag}})",
	"Enter Number of Steps (e.g. 50)": "Syötä askelien määrä (esim. 50)",
	"Enter Score": "Syötä pisteet",
	"Enter Searxng Query URL": "Kirjoita Searxng-kyselyn URL-osoite",
	"Enter Serper API Key": "Anna Serper API -avain",
	"Enter Serply API Key": "",
	"Enter Serpstack API Key": "Anna Serpstack API -avain",
	"Enter stop sequence": "Syötä lopetussekvenssi",
	"Enter Tavily API Key": "",
	"Enter Top K": "Syötä Top K",
	"Enter URL (e.g. http://127.0.0.1:7860/)": "Syötä URL (esim. http://127.0.0.1:7860/)",
	"Enter URL (e.g. http://localhost:11434)": "Syötä URL (esim. http://localhost:11434)",
	"Enter Your Email": "Syötä sähköpostiosoitteesi",
	"Enter Your Full Name": "Syötä koko nimesi",
	"Enter Your Password": "Syötä salasanasi",
	"Enter Your Role": "Syötä roolisi",
	"Error": "Virhe",
	"Experimental": "Kokeellinen",
	"Export": "Vienti",
	"Export All Chats (All Users)": "Vie kaikki keskustelut (kaikki käyttäjät)",
	"Export chat (.json)": "",
	"Export Chats": "Vie keskustelut",
	"Export Documents Mapping": "Vie asiakirjakartoitus",
	"Export Functions": "",
	"Export Models": "Vie malleja",
	"Export Prompts": "Vie kehotteet",
	"Export Tools": "",
	"External Models": "",
	"Failed to create API Key.": "API-avaimen luonti epäonnistui.",
	"Failed to read clipboard contents": "Leikepöydän sisällön lukeminen epäonnistui",
	"Failed to update settings": "",
	"February": "helmikuu",
	"Feel free to add specific details": "Voit lisätä tarkempia tietoja",
	"File": "",
	"File Mode": "Tiedostotila",
	"File not found.": "Tiedostoa ei löytynyt.",
	"Filters": "",
	"Fingerprint spoofing detected: Unable to use initials as avatar. Defaulting to default profile image.": "Sormenjäljen väärentäminen havaittu: Ei voi käyttää alkukirjaimia avatarina. Käytetään oletusprofiilikuvaa.",
	"Fluidly stream large external response chunks": "Virtaa suuria ulkoisia vastausosia joustavasti",
	"Focus chat input": "Fokusoi syöttökenttään",
	"Followed instructions perfectly": "Noudatti ohjeita täydellisesti",
	"Form": "",
	"Format your variables using square brackets like this:": "Muotoile muuttujat hakasulkeilla näin:",
	"Frequency Penalty": "Taajuussakko",
	"Functions": "",
	"General": "Yleinen",
	"General Settings": "Yleisasetukset",
	"Generate Image": "",
	"Generating search query": "Hakukyselyn luominen",
	"Generation Info": "Generointitiedot",
	"Good Response": "Hyvä vastaus",
	"Google PSE API Key": "Google PSE API -avain",
	"Google PSE Engine Id": "Google PSE -moduulin tunnus",
	"h:mm a": "h:mm a",
	"has no conversations.": "ei ole keskusteluja.",
	"Hello, {{name}}": "Terve, {{name}}",
	"Help": "Apua",
	"Hide": "Piilota",
	"Hide Model": "",
	"How can I help you today?": "Kuinka voin auttaa tänään?",
	"Hybrid Search": "Hybridihaku",
	"Image Generation (Experimental)": "Kuvagenerointi (kokeellinen)",
	"Image Generation Engine": "Kuvagenerointimoottori",
	"Image Settings": "Kuva-asetukset",
	"Images": "Kuvat",
	"Import Chats": "Tuo keskustelut",
	"Import Documents Mapping": "Tuo asiakirjakartoitus",
	"Import Functions": "",
	"Import Models": "Mallien tuominen",
	"Import Prompts": "Tuo kehotteita",
	"Import Tools": "",
	"Include `--api` flag when running stable-diffusion-webui": "Sisällytä `--api`-parametri suorittaessasi stable-diffusion-webui",
	"Info": "Info",
	"Input commands": "Syötä komennot",
	"Install from Github URL": "Asenna Githubin URL-osoitteesta",
	"Instant Auto-Send After Voice Transcription": "",
	"Interface": "Käyttöliittymä",
	"Invalid Tag": "Virheellinen tagi",
	"January": "tammikuu",
	"join our Discord for help.": "liity Discordiimme saadaksesi apua.",
	"JSON": "JSON",
	"JSON Preview": "JSON-esikatselu",
	"July": "heinäkuu",
	"June": "kesäkuu",
	"JWT Expiration": "JWT:n vanheneminen",
	"JWT Token": "JWT-token",
	"Keep Alive": "Pysy aktiivisena",
	"Keyboard shortcuts": "Pikanäppäimet",
	"Knowledge": "",
	"Language": "Kieli",
	"Last Active": "Viimeksi aktiivinen",
	"Last Modified": "",
	"Light": "Vaalea",
	"Listening...": "",
	"LLMs can make mistakes. Verify important information.": "Kielimallit voivat tehdä virheitä. Varmista tärkeät tiedot.",
	"Local Models": "",
	"LTR": "LTR",
	"Made by OpenWebUI Community": "Tehnyt OpenWebUI-yhteisö",
	"Make sure to enclose them with": "Varmista, että suljet ne",
	"Manage": "",
	"Manage Models": "Hallitse malleja",
	"Manage Ollama Models": "Hallitse Ollama-malleja",
	"Manage Pipelines": "Hallitse putkia",
	"March": "maaliskuu",
	"Max Tokens (num_predict)": "Tokenien enimmäismäärä (num_predict)",
	"Maximum of 3 models can be downloaded simultaneously. Please try again later.": "Enintään 3 mallia voidaan ladata samanaikaisesti. Yritä myöhemmin uudelleen.",
	"May": "toukokuu",
	"Memories accessible by LLMs will be shown here.": "Muistitiedostot, joita LLM-ohjelmat käyttävät, näkyvät tässä.",
	"Memory": "Muisti",
	"Messages you send after creating your link won't be shared. Users with the URL will be able to view the shared chat.": "Linkin luomisen jälkeen lähettämiäsi viestejä ei jaeta. Käyttäjät, joilla on URL-osoite, voivat tarkastella jaettua keskustelua.",
	"Minimum Score": "Vähimmäispisteet",
	"Mirostat": "Mirostat",
	"Mirostat Eta": "Mirostat Eta",
	"Mirostat Tau": "Mirostat Tau",
	"MMMM DD, YYYY": "DD MMMM YYYY",
	"MMMM DD, YYYY HH:mm": "DD MMMM YYYY, HH:mm",
	"MMMM DD, YYYY hh:mm:ss A": "",
	"Model '{{modelName}}' has been successfully downloaded.": "Malli '{{modelName}}' ladattiin onnistuneesti.",
	"Model '{{modelTag}}' is already in queue for downloading.": "Malli '{{modelTag}}' on jo jonossa ladattavaksi.",
	"Model {{modelId}} not found": "Mallia {{modelId}} ei löytynyt",
	"Model {{modelName}} is not vision capable": "Malli {{modelName}} ei kykene näkökykyyn",
	"Model {{name}} is now {{status}}": "Malli {{name}} on nyt {{status}}",
	"Model filesystem path detected. Model shortname is required for update, cannot continue.": "Mallin tiedostojärjestelmäpolku havaittu. Mallin lyhytnimi vaaditaan päivitykseen, ei voi jatkaa.",
	"Model ID": "Mallin tunnus",
	"Model not selected": "Mallia ei valittu",
	"Model Params": "Mallin parametrit",
	"Model Whitelisting": "Mallin sallimislista",
	"Model(s) Whitelisted": "Malli(t) sallittu",
	"Modelfile Content": "Mallitiedoston sisältö",
	"Models": "Mallit",
	"More": "Lisää",
	"Name": "Nimi",
	"Name Tag": "Nimitagi",
	"Name your model": "Mallin nimeäminen",
	"New Chat": "Uusi keskustelu",
	"New Password": "Uusi salasana",
	"No documents found": "",
	"No results found": "Ei tuloksia",
	"No search query generated": "Hakukyselyä ei luotu",
	"No source available": "Ei lähdettä saatavilla",
	"None": "Ei lainkaan",
	"Not factually correct": "Ei faktisesti oikein",
	"Note: If you set a minimum score, the search will only return documents with a score greater than or equal to the minimum score.": "Huom: Jos asetat vähimmäispisteet, haku palauttaa vain asiakirjat, joiden pisteet ovat suurempia tai yhtä suuria kuin vähimmäispistemäärä.",
	"Notifications": "Ilmoitukset",
	"November": "marraskuu",
	"num_thread (Ollama)": "num_thread (Ollama)",
	"October": "lokakuu",
	"Off": "Pois",
	"Okay, Let's Go!": "Eikun menoksi!",
	"OLED Dark": "OLED-tumma",
	"Ollama": "Ollama",
	"Ollama API": "Ollama API",
	"Ollama API disabled": "Ollama API poistettu käytöstä",
	"Ollama API is disabled": "",
	"Ollama Version": "Ollama-versio",
	"On": "Päällä",
	"Only": "Vain",
	"Only alphanumeric characters and hyphens are allowed in the command string.": "Vain kirjaimet, numerot ja väliviivat ovat sallittuja komentosarjassa.",
	"Oops! Hold tight! Your files are still in the processing oven. We're cooking them up to perfection. Please be patient and we'll let you know once they're ready.": "Hetki pieni, tiedostosi ovat yhä leivinuunissa. Odota kärsivällisesti, ja ilmoitamme, kun ne ovat valmiita.",
	"Oops! Looks like the URL is invalid. Please double-check and try again.": "Hups! Näyttää siltä, että URL on virheellinen. Tarkista se ja yritä uudelleen.",
	"Oops! There was an error in the previous response. Please try again or contact admin.": "",
	"Oops! You're using an unsupported method (frontend only). Please serve the WebUI from the backend.": "Hupsista! Käytät ei-tuettua menetelmää. WebUI pitää palvella backendista.",
	"Open": "Avaa",
	"Open AI": "Open AI",
	"Open AI (Dall-E)": "Open AI (Dall-E)",
	"Open new chat": "Avaa uusi keskustelu",
	"OpenAI": "OpenAI",
	"OpenAI API": "OpenAI API",
	"OpenAI API Config": "OpenAI API -asetukset",
	"OpenAI API Key is required.": "OpenAI API -avain vaaditaan.",
	"OpenAI URL/Key required.": "OpenAI URL/ -avain vaaditaan.",
	"or": "tai",
	"Other": "Muu",
	"Password": "Salasana",
	"PDF document (.pdf)": "PDF-tiedosto (.pdf)",
	"PDF Extract Images (OCR)": "PDF-tiedoston kuvien erottelu (OCR)",
	"pending": "odottaa",
	"Permission denied when accessing media devices": "",
	"Permission denied when accessing microphone": "",
	"Permission denied when accessing microphone: {{error}}": "Mikrofonin käyttöoikeus evätty: {{error}}",
	"Personalization": "Henkilökohtaisuus",
	"Pipelines": "Putkistot",
	"Pipelines Valves": "Putkistot Venttiilit",
	"Plain text (.txt)": "Pelkkä teksti (.txt)",
	"Playground": "Leikkipaikka",
	"Positive attitude": "Positiivinen asenne",
	"Previous 30 days": "Edelliset 30 päivää",
	"Previous 7 days": "Edelliset 7 päivää",
	"Profile Image": "Profiilikuva",
	"Prompt": "Kehote",
	"Prompt (e.g. Tell me a fun fact about the Roman Empire)": "Kehote (esim. Kerro hauska fakta Turusta)",
	"Prompt Content": "Kehotteen sisältö",
	"Prompt suggestions": "Kehotteen ehdotukset",
	"Prompts": "Kehotteet",
	"Pull \"{{searchValue}}\" from Ollama.com": "Lataa \"{{searchValue}}\" Ollama.comista",
	"Pull a model from Ollama.com": "Lataa malli Ollama.comista",
	"Query Params": "Kyselyparametrit",
	"RAG Template": "RAG-malline",
	"Read Aloud": "Lue ääneen",
	"Record voice": "Nauhoita ääni",
	"Redirecting you to OpenWebUI Community": "Ohjataan sinut OpenWebUI-yhteisöön",
	"Refer to yourself as \"User\" (e.g., \"User is learning Spanish\")": "",
	"Refused when it shouldn't have": "Kieltäytyi, vaikka ei olisi pitänyt",
	"Regenerate": "Uudelleenluo",
	"Release Notes": "Julkaisutiedot",
	"Remove": "Poista",
	"Remove Model": "Poista malli",
	"Rename": "Nimeä uudelleen",
	"Repeat Last N": "Viimeinen N -toisto",
	"Request Mode": "Pyyntötila",
	"Reranking Model": "Uudelleenpisteytysmalli",
	"Reranking model disabled": "Uudelleenpisteytysmalli poistettu käytöstä",
	"Reranking model set to \"{{reranking_model}}\"": "\"{{reranking_model}}\" valittu uudelleenpisteytysmalliksi",
	"Reset": "",
	"Reset Upload Directory": "",
	"Reset Vector Storage": "Tyhjennä vektorivarasto",
	"Response AutoCopy to Clipboard": "Vastauksen automaattikopiointi leikepöydälle",
	"Role": "Rooli",
	"Rosé Pine": "Rosee-mänty",
	"Rosé Pine Dawn": "Aamuinen Rosee-mänty",
	"RTL": "RTL",
	"Running": "",
	"Save": "Tallenna",
	"Save & Create": "Tallenna ja luo",
	"Save & Update": "Tallenna ja päivitä",
	"Saving chat logs directly to your browser's storage is no longer supported. Please take a moment to download and delete your chat logs by clicking the button below. Don't worry, you can easily re-import your chat logs to the backend through": "Keskustelulokien tallentaminen suoraan selaimen tallennustilaan ei ole enää tuettua. Lataa ja poista keskustelulokit napsauttamalla alla olevaa painiketta. Älä huoli, voit helposti tuoda keskustelulokit takaisin backendiin",
	"Scan": "Skannaa",
	"Scan complete!": "Skannaus valmis!",
	"Scan for documents from {{path}}": "Skannaa asiakirjoja polusta {{path}}",
	"Search": "Haku",
	"Search a model": "Hae mallia",
	"Search Chats": "Etsi chatteja",
	"Search Documents": "Hae asiakirjoja",
	"Search Functions": "",
	"Search Models": "Hae malleja",
	"Search Prompts": "Hae kehotteita",
	"Search Query Generation Prompt": "",
	"Search Query Generation Prompt Length Threshold": "",
	"Search Result Count": "Hakutulosten määrä",
	"Search Tools": "",
	"Searched {{count}} sites_one": "Haettu {{count}} sites_one",
	"Searched {{count}} sites_other": "Haku {{count}} sites_other",
	"Searching \"{{searchQuery}}\"": "",
	"Searxng Query URL": "Searxng-kyselyn URL-osoite",
	"See readme.md for instructions": "Katso lisää ohjeita readme.md:stä",
	"See what's new": "Katso, mitä uutta",
	"Seed": "Siemen",
	"Select a base model": "Valitse perusmalli",
	"Select a engine": "",
	"Select a mode": "Valitse tila",
	"Select a model": "Valitse malli",
	"Select a pipeline": "Valitse putki",
	"Select a pipeline url": "Valitse putken URL-osoite",
	"Select an Ollama instance": "Valitse Ollama-instanssi",
	"Select Documents": "",
	"Select model": "Valitse malli",
	"Select only one model to call": "",
	"Selected model(s) do not support image inputs": "Valitut mallit eivät tue kuvasyötteitä",
	"Send": "Lähetä",
	"Send a Message": "Lähetä viesti",
	"Send message": "Lähetä viesti",
	"September": "syyskuu",
	"Serper API Key": "Serper API -avain",
	"Serply API Key": "",
	"Serpstack API Key": "Serpstack API -avain",
	"Server connection verified": "Palvelinyhteys varmennettu",
	"Set as default": "Aseta oletukseksi",
	"Set Default Model": "Aseta oletusmalli",
	"Set embedding model (e.g. {{model}})": "Aseta upotusmalli (esim. {{model}})",
	"Set Image Size": "Aseta kuvan koko",
	"Set reranking model (e.g. {{model}})": "Aseta uudelleenpisteytysmalli (esim. {{model}})",
	"Set Steps": "Aseta askelmäärä",
	"Set Task Model": "Aseta tehtävämalli",
	"Set Voice": "Aseta puheääni",
	"Settings": "Asetukset",
	"Settings saved successfully!": "Asetukset tallennettu onnistuneesti!",
	"Settings updated successfully": "",
	"Share": "Jaa",
	"Share Chat": "Jaa keskustelu",
	"Share to OpenWebUI Community": "Jaa OpenWebUI-yhteisöön",
	"short-summary": "lyhyt-yhteenveto",
	"Show": "Näytä",
	"Show Admin Details in Account Pending Overlay": "",
	"Show Model": "",
	"Show shortcuts": "Näytä pikanäppäimet",
	"Showcased creativity": "Näytti luovuutta",
	"sidebar": "sivupalkki",
	"Sign in": "Kirjaudu sisään",
	"Sign Out": "Kirjaudu ulos",
	"Sign up": "Rekisteröidy",
	"Signing in": "Kirjaudutaan sisään",
	"Source": "Lähde",
	"Speech recognition error: {{error}}": "Puheentunnistusvirhe: {{error}}",
	"Speech-to-Text Engine": "Puheentunnistusmoottori",
	"Stop Sequence": "Lopetussekvenssi",
	"STT Model": "",
	"STT Settings": "Puheentunnistusasetukset",
	"Submit": "Lähetä",
	"Subtitle (e.g. about the Roman Empire)": "Alaotsikko (esim. Rooman valtakunnasta)",
	"Success": "Onnistui",
	"Successfully updated.": "Päivitetty onnistuneesti.",
	"Suggested": "Suositeltu",
	"System": "Järjestelmä",
	"System Prompt": "Järjestelmäkehote",
	"Tags": "Tagit",
	"Tap to interrupt": "",
	"Tavily API Key": "",
	"Tell us more:": "Kerro lisää:",
	"Temperature": "Lämpötila",
	"Template": "Malline",
	"Text Completion": "Tekstin täydennys",
	"Text-to-Speech Engine": "Puhemoottori",
	"Tfs Z": "TFS Z",
	"Thanks for your feedback!": "Kiitos palautteestasi!",
	"The score should be a value between 0.0 (0%) and 1.0 (100%).": "Pisteytyksen tulee olla arvo välillä 0.0 (0%) ja 1.0 (100%).",
	"Theme": "Teema",
	"Thinking...": "",
	"This action cannot be undone. Do you wish to continue?": "",
	"This ensures that your valuable conversations are securely saved to your backend database. Thank you!": "Tämä varmistaa, että arvokkaat keskustelusi tallennetaan turvallisesti backend-tietokantaasi. Kiitos!",
	"This is an experimental feature, it may not function as expected and is subject to change at any time.": "",
	"This setting does not sync across browsers or devices.": "Tämä asetus ei synkronoidu selainten tai laitteiden välillä.",
	"This will delete": "",
	"Thorough explanation": "Perusteellinen selitys",
	"Tip: Update multiple variable slots consecutively by pressing the tab key in the chat input after each replacement.": "Vinkki: Päivitä useita muuttujapaikkoja peräkkäin painamalla tabulaattoria keskustelusyötteessä jokaisen korvauksen jälkeen.",
	"Title": "Otsikko",
	"Title (e.g. Tell me a fun fact)": "Otsikko (esim. Kerro hauska fakta)",
	"Title Auto-Generation": "Otsikon automaattinen luonti",
	"Title cannot be an empty string.": "Otsikko ei voi olla tyhjä.",
	"Title Generation Prompt": "Otsikon luontikehote",
	"to": "->",
	"To access the available model names for downloading,": "Päästäksesi käsiksi ladattavissa oleviin mallinimiin,",
	"To access the GGUF models available for downloading,": "Päästäksesi käsiksi ladattavissa oleviin GGUF-malleihin,",
	"To access the WebUI, please reach out to the administrator. Admins can manage user statuses from the Admin Panel.": "",
	"To add documents here, upload them to the \"Documents\" workspace first.": "",
	"to chat input.": "keskustelusyötteeseen.",
	"To select filters here, add them to the \"Functions\" workspace first.": "",
	"To select toolkits here, add them to the \"Tools\" workspace first.": "",
	"Today": "Tänään",
	"Toggle settings": "Kytke asetukset",
	"Toggle sidebar": "Kytke sivupalkki",
	"Tokens To Keep On Context Refresh (num_keep)": "",
	"Tools": "",
	"Top K": "Top K",
	"Top P": "Top P",
	"Trouble accessing Ollama?": "Ongelmia Ollama-yhteydessä?",
	"TTS Model": "",
	"TTS Settings": "Puheentuottamisasetukset",
	"TTS Voice": "",
	"Type": "Tyyppi",
	"Type Hugging Face Resolve (Download) URL": "Kirjoita Hugging Face -resolve-osoite",
	"Uh-oh! There was an issue connecting to {{provider}}.": "Voi ei! Yhteysongelma {{provider}}:n kanssa.",
<<<<<<< HEAD
	"Unknown File Type '{{file_type}}', but accepting and treating as plain text": "Tuntematon tiedostotyyppi '{{file_type}}', mutta hyväksytään ja käsitellään pelkkänä tekstinä",
=======
	"UI": "",
	"Unknown file type '{{file_type}}'. Proceeding with the file upload anyway.": "",
>>>>>>> a2ea6b1b
	"Update": "",
	"Update and Copy Link": "Päivitä ja kopioi linkki",
	"Update password": "Päivitä salasana",
	"Updated at": "",
	"Upload": "",
	"Upload a GGUF model": "Lataa GGUF-malli",
	"Upload Files": "Lataa tiedostoja",
	"Upload Pipeline": "",
	"Upload Progress": "Latauksen eteneminen",
	"URL Mode": "URL-tila",
	"Use '#' in the prompt input to load and select your documents.": "Käytä '#' syötteessä ladataksesi ja valitaksesi asiakirjoja.",
	"Use Gravatar": "Käytä Gravataria",
	"Use Initials": "Käytä alkukirjaimia",
	"use_mlock (Ollama)": "use_mlock (Ollama)",
	"use_mmap (Ollama)": "use_mmap (Ollama)",
	"user": "käyttäjä",
	"User Permissions": "Käyttäjäoikeudet",
	"Users": "Käyttäjät",
	"Utilize": "Käytä",
	"Valid time units:": "Kelvolliset aikayksiköt:",
	"variable": "muuttuja",
	"variable to have them replaced with clipboard content.": "muuttuja korvataan leikepöydän sisällöllä.",
	"Version": "Versio",
	"Voice": "",
	"Warning": "Varoitus",
	"Warning: If you update or change your embedding model, you will need to re-import all documents.": "Varoitus: Jos päivität tai vaihdat upotusmallia, sinun on tuotava kaikki asiakirjat uudelleen.",
	"Web": "Web",
	"Web API": "",
	"Web Loader Settings": "Web Loader asetukset",
	"Web Params": "Web-parametrit",
	"Web Search": "Web-haku",
	"Web Search Engine": "Web-hakukone",
	"Webhook URL": "Webhook-URL",
	"WebUI Settings": "WebUI-asetukset",
	"WebUI will make requests to": "WebUI tekee pyyntöjä",
	"What’s New in": "Mitä uutta",
	"When history is turned off, new chats on this browser won't appear in your history on any of your devices.": "Kun historia on pois päältä, uudet keskustelut tässä selaimessa eivät näy historiassasi millään laitteellasi.",
	"Whisper (Local)": "",
	"Widescreen Mode": "",
	"Workspace": "Työtilat",
	"Write a prompt suggestion (e.g. Who are you?)": "Kirjoita ehdotettu kehote (esim. Kuka olet?)",
	"Write a summary in 50 words that summarizes [topic or keyword].": "Kirjoita 50 sanan yhteenveto, joka tiivistää [aihe tai avainsana].",
	"Yesterday": "Eilen",
	"You": "Sinä",
	"You can personalize your interactions with LLMs by adding memories through the 'Manage' button below, making them more helpful and tailored to you.": "",
	"You cannot clone a base model": "Perusmallia ei voi kloonata",
	"You have no archived conversations.": "Sinulla ei ole arkistoituja keskusteluja.",
	"You have shared this chat": "Olet jakanut tämän keskustelun",
	"You're a helpful assistant.": "Olet avulias apulainen.",
	"You're now logged in.": "Olet nyt kirjautunut sisään.",
	"Your account status is currently pending activation.": "",
	"Youtube": "Youtube",
	"Youtube Loader Settings": "Youtube Loader-asetukset"
}<|MERGE_RESOLUTION|>--- conflicted
+++ resolved
@@ -560,12 +560,8 @@
 	"Type": "Tyyppi",
 	"Type Hugging Face Resolve (Download) URL": "Kirjoita Hugging Face -resolve-osoite",
 	"Uh-oh! There was an issue connecting to {{provider}}.": "Voi ei! Yhteysongelma {{provider}}:n kanssa.",
-<<<<<<< HEAD
-	"Unknown File Type '{{file_type}}', but accepting and treating as plain text": "Tuntematon tiedostotyyppi '{{file_type}}', mutta hyväksytään ja käsitellään pelkkänä tekstinä",
-=======
 	"UI": "",
 	"Unknown file type '{{file_type}}'. Proceeding with the file upload anyway.": "",
->>>>>>> a2ea6b1b
 	"Update": "",
 	"Update and Copy Link": "Päivitä ja kopioi linkki",
 	"Update password": "Päivitä salasana",
